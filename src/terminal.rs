use alacritty_terminal::{
    event::{Event, EventListener, Notify, OnResize, WindowSize},
    event_loop::{EventLoop, Msg, Notifier},
    grid::Dimensions,
    index::{Boundary, Column, Direction, Line, Point, Side},
    selection::{Selection, SelectionType},
    sync::FairMutex,
    term::{
        cell::Flags,
        color::{self, Colors},
        search::RegexSearch,
        viewport_to_point, Config, TermMode,
    },
    tty::{self, Options},
    vte::ansi::{Color, NamedColor, Rgb},
    Term,
};
use cosmic::{
    iced::advanced::graphics::text::font_system,
    widget::{pane_grid, segmented_button},
};
use cosmic_text::{
    Attrs, AttrsList, Buffer, BufferLine, CacheKeyFlags, Family, Metrics, Shaping, Weight, Wrap,
};
use indexmap::IndexSet;
use std::{
    borrow::Cow,
    collections::HashMap,
    mem,
    sync::{Arc, Weak},
    time::Instant,
};
use tokio::sync::mpsc;

pub use alacritty_terminal::grid::Scroll as TerminalScroll;

use crate::config::Config as AppConfig;

#[derive(Clone, Copy, Debug)]
pub struct Size {
    pub width: u32,
    pub height: u32,
    pub cell_width: f32,
    pub cell_height: f32,
}

impl Dimensions for Size {
    fn total_lines(&self) -> usize {
        self.screen_lines()
    }

    fn screen_lines(&self) -> usize {
        ((self.height as f32) / self.cell_height).floor() as usize
    }

    fn columns(&self) -> usize {
        ((self.width as f32) / self.cell_width).floor() as usize
    }
}

impl From<Size> for WindowSize {
    fn from(size: Size) -> Self {
        Self {
            num_lines: size.screen_lines() as u16,
            num_cols: size.columns() as u16,
            cell_width: size.cell_width as u16,
            cell_height: size.cell_height as u16,
        }
    }
}

#[derive(Clone)]
pub struct EventProxy(
    pane_grid::Pane,
    segmented_button::Entity,
    mpsc::Sender<(pane_grid::Pane, segmented_button::Entity, Event)>,
);

impl EventListener for EventProxy {
    fn send_event(&self, event: Event) {
        //TODO: handle error
        let _ = self.2.blocking_send((self.0, self.1, event));
    }
}

fn as_bright(mut color: Color) -> Color {
    if let Color::Named(named) = color {
        color = Color::Named(named.to_bright());
    }
    color
}

fn as_dim(mut color: Color) -> Color {
    if let Color::Named(named) = color {
        color = Color::Named(named.to_dim());
    }
    color
}

fn convert_color(colors: &Colors, color: Color) -> cosmic_text::Color {
    let rgb = match color {
        Color::Named(named_color) => match colors[named_color] {
            Some(rgb) => rgb,
            None => {
                log::warn!("missing named color {:?}", named_color);
                Rgb::default()
            }
        },
        Color::Spec(rgb) => rgb,
        Color::Indexed(index) => match colors[index as usize] {
            Some(rgb) => rgb,
            None => {
                log::warn!("missing indexed color {}", index);
                Rgb::default()
            }
        },
    };
    cosmic_text::Color::rgb(rgb.r, rgb.g, rgb.b)
}

<<<<<<< HEAD
fn linear_color(color: cosmic_text::Color) -> cosmic_text::Color {
    // As described in: https://en.wikipedia.org/wiki/SRGB#The_reverse_transformation
    fn linear_component(byte: u8) -> u8 {
        let float = byte as f32 / 255.0;
        let linear = if float < 0.04045 {
            float / 12.92
        } else {
            ((float + 0.055) / 1.055).powf(2.4)
        };
        (linear * 255.0).round() as u8
    }
    cosmic_text::Color::rgba(
        linear_component(color.r()),
        linear_component(color.g()),
        linear_component(color.b()),
        color.a(),
    )
}

type TabModel = segmented_button::Model<segmented_button::SingleSelect>;
pub struct TerminalPaneGrid {
    pub panes: pane_grid::State<TabModel>,
    pub panes_created: usize,
    pub focus: pane_grid::Pane,
}

impl TerminalPaneGrid {
    pub fn new(model: TabModel) -> Self {
        let (panes, pane) = pane_grid::State::new(model);
        let mut terminal_ids = HashMap::new();
        terminal_ids.insert(pane, cosmic::widget::Id::unique());

        Self {
            panes,
            panes_created: 1,
            focus: pane,
        }
    }
    pub fn active(&self) -> Option<&TabModel> {
        self.panes.get(self.focus)
    }
    pub fn active_mut(&mut self) -> Option<&mut TabModel> {
        self.panes.get_mut(self.focus)
    }
}

=======
>>>>>>> f5cf7e00
#[derive(Debug, PartialEq, Eq, Hash, Clone)]
pub struct Metadata {
    pub bg: cosmic_text::Color,
    pub underline_color: cosmic_text::Color,
    pub flags: Flags,
}

impl Metadata {
    fn new(bg: cosmic_text::Color, underline_color: cosmic_text::Color) -> Self {
        let flags = Flags::empty();
        Self {
            bg,
            underline_color,
            flags,
        }
    }

    fn with_underline_color(self, underline_color: cosmic_text::Color) -> Self {
        Self {
            underline_color,
            ..self
        }
    }

    fn with_flags(self, flags: Flags) -> Self {
        Self { flags, ..self }
    }
}

pub struct Terminal {
    default_attrs: Attrs<'static>,
    buffer: Arc<Buffer>,
    size: Size,
    pub term: Arc<FairMutex<Term<EventProxy>>>,
    colors: Colors,
    dim_font_weight: Weight,
    bold_font_weight: Weight,
    use_bright_bold: bool,
    notifier: Notifier,
    pub context_menu: Option<cosmic::iced::Point>,
    pub needs_update: bool,
    search_regex_opt: Option<RegexSearch>,
    search_value: String,
    pub metadata_set: IndexSet<Metadata>,
}

impl Terminal {
    //TODO: error handling
    pub fn new(
        pane: pane_grid::Pane,
        entity: segmented_button::Entity,
        event_tx: mpsc::Sender<(pane_grid::Pane, segmented_button::Entity, Event)>,
        config: Config,
        options: Options,
        app_config: &AppConfig,
        colors: Colors,
    ) -> Self {
        let font_stretch = app_config.typed_font_stretch();
        let font_weight = app_config.font_weight;
        let dim_font_weight = app_config.dim_font_weight;
        let bold_font_weight = app_config.bold_font_weight;
        let use_bright_bold = app_config.use_bright_bold;

        let metrics = Metrics::new(14.0, 20.0);

        let default_bg = convert_color(&colors, Color::Named(NamedColor::Background));
        let default_fg = convert_color(&colors, Color::Named(NamedColor::Foreground));

        let mut metadata_set = IndexSet::new();
        let default_metada = Metadata::new(default_bg, default_fg);
        let (default_metada_idx, _) = metadata_set.insert_full(default_metada);

        //TODO: set color to default fg
        let default_attrs = Attrs::new()
            .family(Family::Monospace)
            .weight(Weight(font_weight))
            .stretch(font_stretch)
            .color(default_fg)
            .metadata(default_metada_idx);

        let mut buffer = Buffer::new_empty(metrics);

        let (cell_width, cell_height) = {
            let mut font_system = font_system().write().unwrap();
            let mut font_system = font_system.raw();
            buffer.set_wrap(&mut font_system, Wrap::None);

            // Use size of space to determine cell size
            buffer.set_text(&mut font_system, " ", default_attrs, Shaping::Advanced);
            let layout = buffer.line_layout(&mut font_system, 0).unwrap();
            let w = layout[0].w;
            buffer.set_monospace_width(font_system, Some(w));
            (w, metrics.line_height)
        };

        let size = Size {
            width: (80.0 * cell_width).ceil() as u32,
            height: (24.0 * cell_height).ceil() as u32,
            cell_width,
            cell_height,
        };
        let event_proxy = EventProxy(pane, entity, event_tx);
        let term = Arc::new(FairMutex::new(Term::new(
            config,
            &size,
            event_proxy.clone(),
        )));

        let window_id = 0;
        let pty = tty::new(&options, size.into(), window_id).unwrap();

        let pty_event_loop = EventLoop::new(term.clone(), event_proxy, pty, options.hold, false);
        let notifier = Notifier(pty_event_loop.channel());
        let _pty_join_handle = pty_event_loop.spawn();

        Self {
            colors,
            dim_font_weight: Weight(dim_font_weight),
            bold_font_weight: Weight(bold_font_weight),
            use_bright_bold,
            default_attrs,
            buffer: Arc::new(buffer),
            size,
            term,
            notifier,
            context_menu: None,
            needs_update: true,
            search_regex_opt: None,
            search_value: String::new(),
            metadata_set,
        }
    }

    pub fn buffer_weak(&self) -> Weak<Buffer> {
        Arc::downgrade(&self.buffer)
    }

    /// Get the internal [`Buffer`]
    pub fn with_buffer<F: FnOnce(&Buffer) -> T, T>(&self, f: F) -> T {
        f(&self.buffer)
    }

    /// Get the internal [`Buffer`], mutably
    pub fn with_buffer_mut<F: FnOnce(&mut Buffer) -> T, T>(&mut self, f: F) -> T {
        f(Arc::make_mut(&mut self.buffer))
    }

    pub fn colors(&self) -> &Colors {
        &self.colors
    }

    pub fn default_attrs(&self) -> &Attrs<'static> {
        &self.default_attrs
    }

    pub fn size(&self) -> Size {
        self.size
    }

    pub fn redraw(&self) -> bool {
        self.buffer.redraw()
    }

    pub fn set_redraw(&mut self, redraw: bool) {
        self.with_buffer_mut(|buffer| buffer.set_redraw(redraw));
    }

    pub fn input_no_scroll<I: Into<Cow<'static, [u8]>>>(&self, input: I) {
        self.notifier.notify(input);
    }

    pub fn input_scroll<I: Into<Cow<'static, [u8]>>>(&self, input: I) {
        self.input_no_scroll(input);
        self.scroll(TerminalScroll::Bottom);
    }

    pub fn paste(&self, value: String) {
        // This code is ported from alacritty
        let bracketed_paste = {
            let term = self.term.lock();
            term.mode().contains(TermMode::BRACKETED_PASTE)
        };
        if bracketed_paste {
            self.input_no_scroll(&b"\x1b[200~"[..]);
            self.input_no_scroll(value.replace('\x1b', "").into_bytes());
            self.input_scroll(&b"\x1b[201~"[..]);
        } else {
            // In non-bracketed (ie: normal) mode, terminal applications cannot distinguish
            // pasted data from keystrokes.
            // In theory, we should construct the keystrokes needed to produce the data we are
            // pasting... since that's neither practical nor sensible (and probably an impossible
            // task to solve in a general way), we'll just replace line breaks (windows and unix
            // style) with a single carriage return (\r, which is what the Enter key produces).
            self.input_scroll(value.replace("\r\n", "\r").replace('\n', "\r").into_bytes());
        }
    }

    pub fn resize(&mut self, width: u32, height: u32) {
        if width != self.size.width || height != self.size.height {
            let instant = Instant::now();

            self.size.width = width;
            self.size.height = height;

            self.notifier.on_resize(self.size.into());
            self.term.lock().resize(self.size);

            self.with_buffer_mut(|buffer| {
                let mut font_system = font_system().write().unwrap();
                buffer.set_size(font_system.raw(), width as f32, height as f32);
            });

            log::debug!("resize {:?}", instant.elapsed());
        }
    }

    pub fn scroll(&self, scroll: TerminalScroll) {
        self.term.lock().scroll_display(scroll);
    }

    pub fn scroll_to(&self, ratio: f32) {
        let mut term = self.term.lock();
        let grid = term.grid();
        let total = grid.history_size() + grid.screen_lines();
        let old_display_offset = grid.display_offset() as i32;
        let new_display_offset =
            ((total as f32) * (1.0 - ratio)) as i32 - grid.screen_lines() as i32;
        term.scroll_display(TerminalScroll::Delta(
            new_display_offset - old_display_offset,
        ));
    }

    pub fn scrollbar(&self) -> Option<(f32, f32)> {
        let term = self.term.lock();
        let grid = term.grid();
        if grid.history_size() > 0 {
            let total = grid.history_size() + grid.screen_lines();
            let start = total - grid.display_offset() - grid.screen_lines();
            let end = total - grid.display_offset();
            Some((
                (start as f32) / (total as f32),
                (end as f32) / (total as f32),
            ))
        } else {
            None
        }
    }

    pub fn search(&mut self, value: &str, forwards: bool) {
        //TODO: set max lines, run in thread?
        {
            let mut term = self.term.lock();

            if self.search_value != value {
                match RegexSearch::new(value) {
                    Ok(search_regex) => {
                        self.search_regex_opt = Some(search_regex);
                        self.search_value = value.to_string();
                        term.selection = None;
                    }
                    Err(err) => {
                        log::warn!("failed to parse regex {:?}: {}", value, err);
                        return;
                    }
                }
            }

            let search_regex = match &mut self.search_regex_opt {
                Some(some) => some,
                None => return,
            };

            // Determine search origin
            let grid = term.grid();
            let search_origin = match term
                .selection
                .as_ref()
                .and_then(|selection| selection.to_range(&term))
            {
                Some(range) => {
                    //TODO: determine correct search_origin, along with side below
                    if forwards {
                        range.end.add(grid, Boundary::Grid, 1)
                    } else {
                        range.start.sub(grid, Boundary::Grid, 1)
                    }
                }
                None => {
                    if forwards {
                        Point::new(Line(-(grid.history_size() as i32)), Column(0))
                    } else {
                        Point::new(
                            Line(grid.screen_lines() as i32 - 1),
                            Column(grid.columns() - 1),
                        )
                    }
                }
            };

            // Find next search match
            match term.search_next(
                search_regex,
                search_origin,
                if forwards {
                    Direction::Right
                } else {
                    Direction::Left
                },
                //TODO: determine correct side, along with search_origin above
                if forwards { Side::Left } else { Side::Right },
                None,
            ) {
                Some(search_match) => {
                    // Scroll to match
                    if forwards {
                        term.scroll_to_point(*search_match.end());
                    } else {
                        term.scroll_to_point(*search_match.start());
                    }

                    // Set selection to match
                    let mut selection =
                        Selection::new(SelectionType::Simple, *search_match.start(), Side::Left);
                    selection.update(*search_match.end(), Side::Right);
                    term.selection = Some(selection);
                }
                None => {}
            }
        }

        self.update();
    }

    pub fn select_all(&mut self) {
        {
            let mut term = self.term.lock();
            let grid = term.grid();
            let start = Point::new(Line(-(grid.history_size() as i32)), Column(0));
            let end = Point::new(
                Line(grid.screen_lines() as i32 - 1),
                Column(grid.columns() - 1),
            );
            let mut selection = Selection::new(SelectionType::Lines, start, Side::Left);
            selection.update(end, Side::Right);
            term.selection = Some(selection);
        }
        self.update();
    }

    pub fn set_config(
        &mut self,
        config: &AppConfig,
        themes: &HashMap<String, Colors>,
        zoom_adj: i8,
    ) {
        let mut update_cell_size = false;
        let mut update = false;

        if self.default_attrs.stretch != config.typed_font_stretch() {
            self.default_attrs = self.default_attrs.stretch(config.typed_font_stretch());
            update_cell_size = true;
        }

        if self.default_attrs.weight.0 != config.font_weight {
            self.default_attrs = self.default_attrs.weight(Weight(config.font_weight));
            update_cell_size = true;
        }

        if self.dim_font_weight.0 != config.dim_font_weight {
            self.dim_font_weight = Weight(config.dim_font_weight);
            update_cell_size = true;
        }

        if self.bold_font_weight.0 != config.font_weight {
            self.bold_font_weight = Weight(config.bold_font_weight);
            update_cell_size = true;
        }

        if self.use_bright_bold != config.use_bright_bold {
            self.use_bright_bold = config.use_bright_bold;
            update_cell_size = true;
        }

        let metrics = config.metrics(zoom_adj);
        if metrics != self.buffer.metrics() {
            {
                let mut font_system = font_system().write().unwrap();
                self.with_buffer_mut(|buffer| buffer.set_metrics(font_system.raw(), metrics));
            }
            update_cell_size = true;
        }

        if let Some(colors) = themes.get(config.syntax_theme()) {
            let mut changed = false;
            for i in 0..color::COUNT {
                if self.colors[i] != colors[i] {
                    self.colors[i] = colors[i];
                    changed = true;
                }
            }
            if changed {
                self.metadata_set.clear();
                let default_bg = convert_color(&colors, Color::Named(NamedColor::Background));
                let default_fg = convert_color(&colors, Color::Named(NamedColor::Foreground));

                let default_metadata = Metadata::new(default_bg, default_fg);
                let (default_metadata_idx, _) = self.metadata_set.insert_full(default_metadata);

                self.default_attrs = Attrs::new()
                    .family(Family::Monospace)
                    .weight(Weight(config.font_weight))
                    .stretch(config.typed_font_stretch())
                    .color(default_fg)
                    .metadata(default_metadata_idx);
                update = true;
            }
        }

        if update_cell_size {
            self.update_cell_size();
        } else if update {
            self.update();
        }
    }

    pub fn update_cell_size(&mut self) {
        let default_attrs = self.default_attrs;
        let (cell_width, cell_height) = {
            let mut font_system = font_system().write().unwrap();
            self.with_buffer_mut(|buffer| {
                buffer.set_wrap(font_system.raw(), Wrap::None);

                // Use size of space to determine cell size
                buffer.set_text(font_system.raw(), " ", default_attrs, Shaping::Advanced);
                let layout = buffer.line_layout(font_system.raw(), 0).unwrap();
                let w = layout[0].w;
                buffer.set_monospace_width(font_system.raw(), Some(w));
                (w, buffer.metrics().line_height)
            })
        };

        let old_size = self.size;
        self.size = Size {
            width: 0,
            height: 0,
            cell_width,
            cell_height,
        };
        self.resize(old_size.width, old_size.height);

        self.update();
    }

    pub fn update(&mut self) -> bool {
        // LEFT‑TO‑RIGHT ISOLATE character.
        // This will be added to the beginning of lines to force the shaper to treat detected RTL
        // lines as LTR. RTL text would still be rendered correctly. But this fixes the wrong
        // behavior of it being aligned to the right.
        const LRI: char = '\u{2066}';

        let instant = Instant::now();

        // Only keep default
        self.metadata_set.truncate(1);

        //TODO: is redraw needed after all events?
        //TODO: use LineDamageBounds
        {
            let buffer = Arc::make_mut(&mut self.buffer);

            let mut line_i = 0;
            let mut last_point = None;
            let mut text = String::from(LRI);
            let mut attrs_list = AttrsList::new(self.default_attrs);
            {
                let term = self.term.lock();
                let grid = term.grid();
                for indexed in grid.display_iter() {
                    if indexed.point.line != last_point.unwrap_or(indexed.point).line {
                        while line_i >= buffer.lines.len() {
                            buffer.lines.push(BufferLine::new(
                                "",
                                AttrsList::new(self.default_attrs),
                                Shaping::Advanced,
                            ));
                            buffer.set_redraw(true);
                        }

                        if buffer.lines[line_i].set_text(text.clone(), attrs_list.clone()) {
                            buffer.set_redraw(true);
                        }
                        line_i += 1;

                        text.clear();
                        text.push(LRI);
                        attrs_list.clear_spans();
                    }
                    //TODO: use indexed.point.column?

                    //TODO: skip leading spacer?
                    if indexed.cell.flags.contains(Flags::WIDE_CHAR_SPACER) {
                        // Skip wide spacers (cells after wide characters)
                        continue;
                    }

                    let start = text.len();
                    text.push(indexed.cell.c);
                    if let Some(zerowidth) = indexed.cell.zerowidth() {
                        for &c in zerowidth {
                            text.push(c);
                        }
                    }
                    let end = text.len();

                    let mut attrs = self.default_attrs;

                    let cell_fg = if indexed.cell.flags.contains(Flags::DIM) {
                        as_dim(indexed.cell.fg)
                    } else if self.use_bright_bold && indexed.cell.flags.contains(Flags::BOLD) {
                        as_bright(indexed.cell.fg)
                    } else {
                        indexed.cell.fg
                    };

                    let (mut fg, mut bg) = if indexed.cell.flags.contains(Flags::INVERSE) {
                        (
                            convert_color(&self.colors, indexed.cell.bg),
                            convert_color(&self.colors, cell_fg),
                        )
                    } else {
                        (
                            convert_color(&self.colors, cell_fg),
                            convert_color(&self.colors, indexed.cell.bg),
                        )
                    };

                    if indexed.cell.flags.contains(Flags::HIDDEN) {
                        fg = bg;
                    }

                    // Change color if cursor
                    if indexed.point == grid.cursor.point {
                        //TODO: better handling of cursor
                        if term.mode().contains(TermMode::SHOW_CURSOR) {
                            mem::swap(&mut fg, &mut bg);
                        } else {
                            fg = bg;
                        }
                    }

                    // Change color if selected
                    if let Some(selection) = &term.selection {
                        if let Some(range) = selection.to_range(&term) {
                            if range.contains(indexed.point) {
                                //TODO: better handling of selection
                                mem::swap(&mut fg, &mut bg);
                            }
                        }
                    }

                    // Convert foreground to linear
                    attrs = attrs.color(fg);

                    let underline_color = indexed
                        .cell
                        .underline_color()
                        .map(|c| convert_color(&self.colors, c))
                        .unwrap_or(fg);
                    let metadata = Metadata::new(bg, fg)
                        .with_flags(indexed.cell.flags)
                        .with_underline_color(underline_color);
                    let (meta_idx, _) = self.metadata_set.insert_full(metadata);
                    attrs = attrs.metadata(meta_idx);

                    //TODO: more flags
                    if indexed.cell.flags.contains(Flags::BOLD) {
                        attrs = attrs.weight(self.bold_font_weight);
                    } else if indexed.cell.flags.contains(Flags::DIM) {
                        // if DIM and !BOLD
                        attrs = attrs.weight(self.dim_font_weight);
                    }
                    if indexed.cell.flags.contains(Flags::ITALIC) {
                        //TODO: automatically use fake italic
                        attrs = attrs.cache_key_flags(CacheKeyFlags::FAKE_ITALIC);
                    }
                    if attrs != attrs_list.defaults() {
                        attrs_list.add_span(start..end, attrs);
                    }

                    last_point = Some(indexed.point);
                }
            }

            //TODO: do not repeat!
            while line_i >= buffer.lines.len() {
                buffer.lines.push(BufferLine::new(
                    "",
                    AttrsList::new(self.default_attrs),
                    Shaping::Advanced,
                ));
                buffer.set_redraw(true);
            }

            if buffer.lines[line_i].set_text(text, attrs_list) {
                buffer.set_redraw(true);
            }
            line_i += 1;

            if buffer.lines.len() != line_i {
                buffer.lines.truncate(line_i);
                buffer.set_redraw(true);
            }

            {
                let mut font_system = font_system().write().unwrap();
                buffer.shape_until_scroll(font_system.raw(), true);
            }
        }

        log::debug!("buffer update {:?}", instant.elapsed());

        self.buffer.redraw()
    }

    pub fn viewport_to_point(&self, point: Point<usize>) -> Point {
        let term = self.term.lock();
        viewport_to_point(term.grid().display_offset(), point)
    }
}

impl Drop for Terminal {
    fn drop(&mut self) {
        // Ensure shutdown on terminal drop
        let _ = self.notifier.0.send(Msg::Shutdown);
    }
}<|MERGE_RESOLUTION|>--- conflicted
+++ resolved
@@ -118,26 +118,6 @@
     cosmic_text::Color::rgb(rgb.r, rgb.g, rgb.b)
 }
 
-<<<<<<< HEAD
-fn linear_color(color: cosmic_text::Color) -> cosmic_text::Color {
-    // As described in: https://en.wikipedia.org/wiki/SRGB#The_reverse_transformation
-    fn linear_component(byte: u8) -> u8 {
-        let float = byte as f32 / 255.0;
-        let linear = if float < 0.04045 {
-            float / 12.92
-        } else {
-            ((float + 0.055) / 1.055).powf(2.4)
-        };
-        (linear * 255.0).round() as u8
-    }
-    cosmic_text::Color::rgba(
-        linear_component(color.r()),
-        linear_component(color.g()),
-        linear_component(color.b()),
-        color.a(),
-    )
-}
-
 type TabModel = segmented_button::Model<segmented_button::SingleSelect>;
 pub struct TerminalPaneGrid {
     pub panes: pane_grid::State<TabModel>,
@@ -165,8 +145,6 @@
     }
 }
 
-=======
->>>>>>> f5cf7e00
 #[derive(Debug, PartialEq, Eq, Hash, Clone)]
 pub struct Metadata {
     pub bg: cosmic_text::Color,
