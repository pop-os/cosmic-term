--- conflicted
+++ resolved
@@ -14,14 +14,19 @@
         futures::SinkExt,
         keyboard::{Event as KeyEvent, KeyCode, Modifiers},
         subscription::{self, Subscription},
-        window, Event, Length, Point, Padding,
+        window, Event, Length, Padding, Point,
     },
     style,
     widget::{self, segmented_button},
     Application, ApplicationExt, Element,
 };
-use cosmic_text::{Family, Weight, Stretch, fontdb::FaceInfo};
-use std::{any::TypeId, collections::{HashMap, BTreeMap, BTreeSet}, env, process, sync::Mutex};
+use cosmic_text::{fontdb::FaceInfo, Family, Stretch, Weight};
+use std::{
+    any::TypeId,
+    collections::{BTreeMap, BTreeSet, HashMap},
+    env, process,
+    sync::Mutex,
+};
 use tokio::sync::mpsc;
 
 use config::{AppTheme, Config, CONFIG_VERSION};
@@ -159,17 +164,14 @@
     TermEventTx(mpsc::Sender<(segmented_button::Entity, TermEvent)>),
     Todo(&'static str),
     ToggleContextPage(ContextPage),
-<<<<<<< HEAD
     DefaultShell(String),
     UseDefaultShell(bool),
-=======
     ShowAdvancedFontSettings(bool),
     WindowClose,
     WindowNew,
     ZoomIn,
     ZoomOut,
     ZoomReset,
->>>>>>> 4ec3e5b2
 }
 
 #[derive(Clone, Copy, Debug, Eq, PartialEq)]
@@ -271,34 +273,43 @@
             .into_iter()
             .collect();
 
-        self.curr_font_stretch_names = self.curr_font_stretches.iter()
+        self.curr_font_stretch_names = self
+            .curr_font_stretches
+            .iter()
             .map(|stretch| &self.all_font_stretches_vals_names_map[stretch])
             .cloned()
             .collect::<Vec<_>>();
 
-        if !self.curr_font_stretches.contains(&self.config.typed_font_stretch()) {
+        if !self
+            .curr_font_stretches
+            .contains(&self.config.typed_font_stretch())
+        {
             self.config.font_stretch = Stretch::Normal.to_number();
         }
 
-        let curr_weights = |conf_stretch| curr_font_faces
-            .iter()
-            .filter(|face| face.stretch == conf_stretch)
-            .map(|face| face.weight.0)
-            .collect::<BTreeSet<_>>() // remove duplicates and sort
-            .into_iter()
-            .collect();
+        let curr_weights = |conf_stretch| {
+            curr_font_faces
+                .iter()
+                .filter(|face| face.stretch == conf_stretch)
+                .map(|face| face.weight.0)
+                .collect::<BTreeSet<_>>() // remove duplicates and sort
+                .into_iter()
+                .collect()
+        };
 
         self.curr_font_weights = curr_weights(self.config.typed_font_stretch());
 
         if self.curr_font_weights.is_empty() {
             // stretch fallback
-            self.config.font_stretch =  Stretch::Normal.to_number();
+            self.config.font_stretch = Stretch::Normal.to_number();
         }
 
         self.curr_font_weights = curr_weights(self.config.typed_font_stretch());
         assert!(!self.curr_font_weights.is_empty());
 
-        self.curr_font_weight_names = self.curr_font_weights.iter()
+        self.curr_font_weight_names = self
+            .curr_font_weights
+            .iter()
             .map(|weight| &self.all_font_weights_vals_names_map[weight])
             .cloned()
             .collect::<Vec<_>>();
@@ -307,7 +318,10 @@
             self.config.font_weight = Weight::NORMAL.0;
         }
 
-        if !self.curr_font_weights.contains(&self.config.bold_font_weight) {
+        if !self
+            .curr_font_weights
+            .contains(&self.config.bold_font_weight)
+        {
             self.config.bold_font_weight = Weight::BOLD.0;
         }
     }
@@ -353,106 +367,44 @@
             .zoom_steps
             .iter()
             .position(|zoom_step| zoom_step == &self.config.font_size_zoom_step_mul_100);
-<<<<<<< HEAD
-        widget::settings::view_column(vec![
-            widget::settings::view_section(fl!("appearance"))
-                .add(
-                    widget::settings::item::builder(fl!("theme")).control(widget::dropdown(
-                        &self.app_themes,
-                        Some(app_theme_selected),
-                        move |index| {
-                            Message::AppTheme(match index {
-                                1 => AppTheme::Dark,
-                                2 => AppTheme::Light,
-                                _ => AppTheme::System,
-                            })
-                        },
-                    )),
-                )
-                .add(
-                    widget::settings::item::builder(fl!("syntax-dark")).control(widget::dropdown(
-                        &self.theme_names,
-                        dark_selected,
-                        move |index| Message::SyntaxTheme(index, true),
-                    )),
-                )
-                .add(
-                    widget::settings::item::builder(fl!("syntax-light")).control(widget::dropdown(
-                        &self.theme_names,
-                        light_selected,
-                        move |index| Message::SyntaxTheme(index, false),
-                    )),
-                )
-                .add(
-                    widget::settings::item::builder(fl!("default-font")).control(widget::dropdown(
-                        &self.font_names,
-                        font_selected,
-                        |index| Message::DefaultFont(index),
-                    )),
-                )
-                .add(
-                    widget::settings::item::builder(fl!("default-font-size")).control(
-                        widget::dropdown(&self.font_size_names, font_size_selected, |index| {
-                            Message::DefaultFontSize(index)
-=======
 
         let advanced_font_settings = || {
             let section = widget::settings::view_section("")
                 .add(
                     widget::settings::item::builder(fl!("default-font-stretch")).control(
-                        widget::dropdown(&self.curr_font_stretch_names, font_stretch_selected, |index| {
-                            Message::DefaultFontStretch(index)
->>>>>>> 4ec3e5b2
-                        }),
+                        widget::dropdown(
+                            &self.curr_font_stretch_names,
+                            font_stretch_selected,
+                            |index| Message::DefaultFontStretch(index),
+                        ),
                     ),
                 )
                 .add(
-<<<<<<< HEAD
-                    widget::settings::item::builder(fl!("default-zoom-step")).control(
-                        widget::dropdown(&self.zoom_step_names, zoom_step_selected, |index| {
-                            Message::DefaultZoomStep(index)
-=======
                     widget::settings::item::builder(fl!("default-font-weight")).control(
-                        widget::dropdown(&self.curr_font_weight_names, font_weight_selected, |index| {
-                            Message::DefaultFontWeight(index)
->>>>>>> 4ec3e5b2
-                        }),
+                        widget::dropdown(
+                            &self.curr_font_weight_names,
+                            font_weight_selected,
+                            |index| Message::DefaultFontWeight(index),
+                        ),
                     ),
                 )
                 .add(
-<<<<<<< HEAD
-                    widget::settings::item::builder(fl!("show-headerbar"))
-                        .toggler(self.config.show_headerbar, Message::ShowHeaderBar),
-                )
-                .into(),
-            widget::settings::view_section("Command")
-                .add(
-                    widget::settings::item::builder("Startup shell").control(
-                        cosmic::widget::inline_input(&self.config.default_shell)
-                            .on_input(Message::DefaultShell)
-                            .width(Length::Fixed(100.0)),
-                    ),
-                )
-                .add(
-                    widget::settings::item::builder("Use a custom startup shell")
-                        .toggler(self.config.use_default_shell, Message::UseDefaultShell),
-                )
-                .into(),
-        ])
-        .into()
-=======
                     widget::settings::item::builder(fl!("default-bold-font-weight")).control(
-                        widget::dropdown(&self.curr_font_weight_names, bold_font_weight_selected, |index| {
-                            Message::DefaultBoldFontWeight(index)
-                        }),
+                        widget::dropdown(
+                            &self.curr_font_weight_names,
+                            bold_font_weight_selected,
+                            |index| Message::DefaultBoldFontWeight(index),
+                        ),
                     ),
                 );
+
             let padding = Padding {
                 top: 0.0,
                 bottom: 0.0,
                 left: 12.0,
                 right: 12.0,
             };
+
             widget::container(section).padding(padding)
         };
 
@@ -492,8 +444,10 @@
                 )),
             )
             .add(
-                widget::settings::item::builder(fl!("advanced-font-settings"))
-                    .toggler(self.show_advanced_font_settings, Message::ShowAdvancedFontSettings),
+                widget::settings::item::builder(fl!("advanced-font-settings")).toggler(
+                    self.show_advanced_font_settings,
+                    Message::ShowAdvancedFontSettings,
+                ),
             );
 
         if self.show_advanced_font_settings {
@@ -520,8 +474,20 @@
                     .toggler(self.config.show_headerbar, Message::ShowHeaderBar),
             );
 
-        widget::settings::view_column(vec![settings_view.into()]).into()
->>>>>>> 4ec3e5b2
+        let command_view = widget::settings::view_section("Command")
+            .add(
+                widget::settings::item::builder("Startup shell").control(
+                    cosmic::widget::inline_input(&self.config.default_shell)
+                        .on_input(Message::DefaultShell)
+                        .width(Length::Fixed(100.0)),
+                ),
+            )
+            .add(
+                widget::settings::item::builder("Use a custom startup shell")
+                    .toggler(self.config.use_default_shell, Message::UseDefaultShell),
+            );
+
+        widget::settings::view_column(vec![settings_view.into(), command_view.into()]).into()
     }
 }
 
@@ -570,13 +536,16 @@
             for face in font_system.raw().db().faces() {
                 // only monospace fonts and weights that match named constants.
                 let weight = face.weight.0;
-                if face.monospaced && {1..9}.contains(&{weight / 100}) && weight % 100 == 0 {
+                if face.monospaced && { 1..9 }.contains(&{ weight / 100 }) && weight % 100 == 0 {
                     //TODO: get localized name if possible
                     let font_name = face
                         .families
                         .get(0)
                         .map_or_else(|| face.post_script_name.to_string(), |x| x.0.to_string());
-                    font_name_faces_map.entry(font_name).or_default().push(face.clone());
+                    font_name_faces_map
+                        .entry(font_name)
+                        .or_default()
+                        .push(face.clone());
                 }
             }
 
@@ -584,8 +553,12 @@
             // a `Stretch::Normal` face.
             // This is important for fallbacks.
             font_name_faces_map.retain(|_, v| {
-                let has_normal = v.iter().any(|face| face.weight == Weight::NORMAL && face.stretch == Stretch::Normal);
-                let has_bold = v.iter().any(|face| face.weight == Weight::BOLD && face.stretch == Stretch::Normal);
+                let has_normal = v
+                    .iter()
+                    .any(|face| face.weight == Weight::NORMAL && face.stretch == Stretch::Normal);
+                let has_bold = v
+                    .iter()
+                    .any(|face| face.weight == Weight::BOLD && face.stretch == Stretch::Normal);
                 has_normal && has_bold
             });
             font_name_faces_map
@@ -613,12 +586,12 @@
             };
         }
 
-        populate_font_weights!{
+        populate_font_weights! {
             THIN, EXTRA_LIGHT, LIGHT, NORMAL, MEDIUM,
             SEMIBOLD, BOLD, EXTRA_BOLD, BLACK,
         };
 
-        let mut all_font_stretches_vals_names_map= BTreeMap::new();
+        let mut all_font_stretches_vals_names_map = BTreeMap::new();
 
         macro_rules! populate_font_stretches {
             ($($stretch:ident,)+) => {
@@ -630,7 +603,7 @@
             };
         }
 
-        populate_font_stretches!{
+        populate_font_stretches! {
             UltraCondensed, ExtraCondensed, Condensed, SemiCondensed,
             Normal, SemiExpanded, Expanded, ExtraExpanded, UltraExpanded,
         };
@@ -743,24 +716,6 @@
                     }
                 }
             }
-<<<<<<< HEAD
-            Message::ZoomIn => {
-                self.zoom_adj = self.zoom_adj.saturating_add(1);
-                return self.save_config();
-            }
-            Message::ZoomOut => {
-                self.zoom_adj = self.zoom_adj.saturating_sub(1);
-                return self.save_config();
-            }
-            Message::ZoomReset => {
-                self.zoom_adj = 0;
-                return self.save_config();
-            }
-            Message::DefaultZoomStep(index) => match self.zoom_steps.get(index) {
-                Some(zoom_step) => {
-                    self.config.font_size_zoom_step_mul_100 = *zoom_step;
-                    self.zoom_adj = 0; // reset zoom
-=======
             Message::DefaultFontSize(index) => match self.font_sizes.get(index) {
                 Some(font_size) => {
                     self.config.font_size = *font_size;
@@ -793,7 +748,6 @@
             Message::DefaultBoldFontWeight(index) => match self.curr_font_weights.get(index) {
                 Some(font_weight) => {
                     self.config.bold_font_weight = *font_weight;
->>>>>>> 4ec3e5b2
                     return self.save_config();
                 }
                 None => {
@@ -1001,7 +955,7 @@
             }
             Message::ShowAdvancedFontSettings(show) => {
                 self.show_advanced_font_settings = show;
-            },
+            }
             Message::WindowClose => {
                 return window::close(window::Id::MAIN);
             }
