--- conflicted
+++ resolved
@@ -83,7 +83,6 @@
 }
 
 /// Runs application with these settings
-<<<<<<< HEAD
 #[rustfmt::skip]
 fn main() -> Result<(), Box<dyn Error>> {
     let raw_args = RawArgs::from_args();
@@ -134,32 +133,8 @@
             shell_args.push(arg.to_string_lossy().to_string());
         } else {
             shell_program_opt = Some(arg.to_string_lossy().to_string());
-=======
-fn main() -> Result<(), Box<dyn std::error::Error>> {
-    env_logger::Builder::from_env(env_logger::Env::default().default_filter_or("warn")).init();
-
-    let mut daemonize = true;
-    let mut args_iter = env::args().fuse();
-    // more performant than an iterator adapter
-    _ = args_iter.next();
-    for arg in args_iter.by_ref() {
-        match arg.as_str() {
-            // These flags indicate the end of parsing flags
-            "-e" | "--command" | "--" => {
-                break;
-            }
-            "--no-daemon" => {
-                daemonize = false;
-            }
-            _ => {
-                //TODO: should this throw an error?
-                log::warn!("ignored argument {:?}", arg);
-            }
->>>>>>> 623645c8
-        }
-    }
-    let shell_program_opt = args_iter.next();
-    let shell_args = Vec::from_iter(args_iter);
+        }
+    }
 
     // Platform-specific daemonization logic
     #[cfg(all(unix, not(target_os = "redox")))]
