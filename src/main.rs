// Copyright 2023 System76 <info@system76.com>
// SPDX-License-Identifier: GPL-3.0-only

use alacritty_terminal::{
    event::Event as TermEvent, term::color::Colors as TermColors, term::Config as TermConfig, tty,
};
use cosmic::{
    app::{message, Command, Core, Settings},
    cosmic_config::{self, CosmicConfigEntry},
    cosmic_theme, executor,
    iced::{
        advanced::graphics::text::font_system,
        clipboard, event,
        futures::SinkExt,
        keyboard::{Event as KeyEvent, KeyCode, Modifiers},
        subscription::{self, Subscription},
        window, Event, Length, Padding, Point,
    },
    style,
    widget::{self, segmented_button},
    Application, ApplicationExt, Element,
};
use cosmic_text::{fontdb::FaceInfo, Family, Stretch, Weight};
use std::{
    any::TypeId,
    collections::{BTreeMap, BTreeSet, HashMap},
    env, process,
    sync::Mutex,
<<<<<<< HEAD
=======
    time::Duration,
>>>>>>> 8766819e
};
use tokio::sync::mpsc;

use config::{AppTheme, Config, CONFIG_VERSION};
mod config;

mod localize;

use menu::menu_bar;
mod menu;

use terminal::{Terminal, TerminalScroll};
mod terminal;

use terminal_box::terminal_box;
mod terminal_box;

mod terminal_theme;

/// Runs application with these settings
#[rustfmt::skip]
fn main() -> Result<(), Box<dyn std::error::Error>> {
    #[cfg(all(unix, not(target_os = "redox")))]
    match fork::daemon(true, true) {
        Ok(fork::Fork::Child) => (),
        Ok(fork::Fork::Parent(_child_pid)) => process::exit(0),
        Err(err) => {
            eprintln!("failed to daemonize: {:?}", err);
            process::exit(1);
        }
    }

    env_logger::Builder::from_env(env_logger::Env::default().default_filter_or("warn")).init();

    localize::localize();

    let (config_handler, config) = match cosmic_config::Config::new(App::APP_ID, CONFIG_VERSION) {
        Ok(config_handler) => {
            let config = match Config::get_entry(&config_handler) {
                Ok(ok) => ok,
                Err((errs, config)) => {
                    log::info!("errors loading config: {:?}", errs);
                    config
                }
            };
            (Some(config_handler), config)
        }
        Err(err) => {
            log::error!("failed to create config handler: {}", err);
            (None, Config::default())
        }
    };

    let term_config = TermConfig::default();
    // Set up environmental variables for terminal
    tty::setup_env();
    // Override TERM for better compatibility
    env::set_var("TERM", "xterm-256color");

    let mut settings = Settings::default();
    settings = settings.theme(config.app_theme.theme());

    #[cfg(target_os = "redox")]
    {
        // Redox does not support resize if doing CSDs
        settings = settings.client_decorations(false);
    }

    //TODO: allow size limits on iced_winit
    //settings = settings.size_limits(Limits::NONE.min_width(400.0).min_height(200.0));

    let flags = Flags {
        config_handler,
        config,
        term_config,
    };
    cosmic::app::run::<App>(settings, flags)?;

    Ok(())
}

#[derive(Clone, Debug)]
pub struct Flags {
    config_handler: Option<cosmic_config::Config>,
    config: Config,
    term_config: TermConfig,
}

#[derive(Clone, Copy, Debug)]
pub enum Action {
    Copy,
    Paste,
    SelectAll,
    Settings,
    ShowHeaderBar(bool),
    TabNew,
}

impl Action {
    pub fn message(self, entity: segmented_button::Entity) -> Message {
        match self {
            Action::Copy => Message::Copy(Some(entity)),
            Action::Paste => Message::Paste(Some(entity)),
            Action::SelectAll => Message::SelectAll(Some(entity)),
            Action::Settings => Message::ToggleContextPage(ContextPage::Settings),
            Action::ShowHeaderBar(show_headerbar) => Message::ShowHeaderBar(show_headerbar),
            Action::TabNew => Message::TabNew,
        }
    }
}

/// Messages that are used specifically by our [`App`].
#[derive(Clone, Debug)]
pub enum Message {
    AppTheme(AppTheme),
    Config(Config),
    Copy(Option<segmented_button::Entity>),
    DefaultFont(usize),
    DefaultFontSize(usize),
    DefaultFontStretch(usize),
    DefaultFontWeight(usize),
    DefaultBoldFontWeight(usize),
    DefaultZoomStep(usize),
    Paste(Option<segmented_button::Entity>),
    PasteValue(Option<segmented_button::Entity>, String),
    SelectAll(Option<segmented_button::Entity>),
    UseBrightBold(bool),
    ShowHeaderBar(bool),
    SyntaxTheme(usize, bool),
    SystemThemeModeChange(cosmic_theme::ThemeMode),
    TabActivate(segmented_button::Entity),
    TabClose(Option<segmented_button::Entity>),
    TabContextAction(segmented_button::Entity, Action),
    TabContextMenu(segmented_button::Entity, Option<Point>),
    TabNew,
    TermEvent(segmented_button::Entity, TermEvent),
    TermEventTx(mpsc::Sender<(segmented_button::Entity, TermEvent)>),
    Todo(&'static str),
    ToggleContextPage(ContextPage),
    DefaultShell(String),
    UseDefaultShell(bool),
    ShowAdvancedFontSettings(bool),
    WindowClose,
    WindowNew,
    ZoomIn,
    ZoomOut,
    ZoomReset,
}

#[derive(Clone, Copy, Debug, Eq, PartialEq)]
pub enum ContextPage {
    Settings,
}

impl ContextPage {
    fn title(&self) -> String {
        match self {
            Self::Settings => fl!("settings"),
        }
    }
}

/// The [`App`] stores application-specific state.
pub struct App {
    core: Core,
    tab_model: segmented_button::Model<segmented_button::SingleSelect>,
    config_handler: Option<cosmic_config::Config>,
    config: Config,
    app_themes: Vec<String>,
    font_names: Vec<String>,
    font_size_names: Vec<String>,
    font_sizes: Vec<u16>,
    font_name_faces_map: BTreeMap<String, Vec<FaceInfo>>,
    all_font_weights_vals_names_map: BTreeMap<u16, String>,
    all_font_stretches_vals_names_map: BTreeMap<Stretch, String>,
    curr_font_weight_names: Vec<String>,
    curr_font_weights: Vec<u16>,
    curr_font_stretch_names: Vec<String>,
    curr_font_stretches: Vec<Stretch>,
    zoom_adj: i8,
    zoom_step_names: Vec<String>,
    zoom_steps: Vec<u16>,
    theme_names: Vec<String>,
    themes: HashMap<String, TermColors>,
    context_page: ContextPage,
    term_event_tx_opt: Option<mpsc::Sender<(segmented_button::Entity, TermEvent)>>,
    term_config: TermConfig,
    show_advanced_font_settings: bool,
}

impl App {
    fn update_config(&mut self) -> Command<Message> {
        //TODO: provide iterator over data
        let entities: Vec<_> = self.tab_model.iter().collect();
        for entity in entities {
            if let Some(terminal) = self.tab_model.data::<Mutex<Terminal>>(entity) {
                let mut terminal = terminal.lock().unwrap();
                terminal.set_config(&self.config, &self.themes, self.zoom_adj);
            }
        }

        self.core.window.show_headerbar = self.config.show_headerbar;
        cosmic::app::command::set_theme(self.config.app_theme.theme())
    }

    fn save_config(&mut self) -> Command<Message> {
        match self.config_handler {
            Some(ref config_handler) => match self.config.write_entry(&config_handler) {
                Ok(()) => {}
                Err(err) => {
                    log::error!("failed to save config: {}", err);
                }
            },
            None => {}
        }
        self.update_config()
    }

    fn update_title(&mut self) -> Command<Message> {
        let (header_title, window_title) = match self.tab_model.text(self.tab_model.active()) {
            Some(tab_title) => (
                tab_title.to_string(),
                format!("{tab_title} — COSMIC Terminal"),
            ),
            None => (String::new(), "COSMIC Terminal".to_string()),
        };
        self.set_header_title(header_title);
        self.set_window_title(window_title)
    }

    fn set_curr_font_weights_and_stretches(&mut self) {
        // check if config font_name is available first, if not, set it to first name in list
        if !self.font_names.contains(&self.config.font_name) {
            log::error!("'{}' is not in the font list", self.config.font_name);
            log::error!("setting font name to '{}'", self.font_names[0]);
            self.config.font_name = self.font_names[0].clone();
            let _ = self.save_config();
        }

        let curr_font_faces = &self.font_name_faces_map[&self.config.font_name];

        self.curr_font_stretches = curr_font_faces
            .iter()
            .map(|face| face.stretch)
            .collect::<BTreeSet<_>>() // remove duplicates and sort
            .into_iter()
            .collect();

        self.curr_font_stretch_names = self
            .curr_font_stretches
            .iter()
            .map(|stretch| &self.all_font_stretches_vals_names_map[stretch])
            .cloned()
            .collect::<Vec<_>>();

        if !self
            .curr_font_stretches
            .contains(&self.config.typed_font_stretch())
        {
            self.config.font_stretch = Stretch::Normal.to_number();
        }

        let curr_weights = |conf_stretch| {
            curr_font_faces
                .iter()
                .filter(|face| face.stretch == conf_stretch)
                .map(|face| face.weight.0)
                .collect::<BTreeSet<_>>() // remove duplicates and sort
                .into_iter()
                .collect()
        };

        self.curr_font_weights = curr_weights(self.config.typed_font_stretch());

        if self.curr_font_weights.is_empty() {
            // stretch fallback
            self.config.font_stretch = Stretch::Normal.to_number();
        }

        self.curr_font_weights = curr_weights(self.config.typed_font_stretch());
        assert!(!self.curr_font_weights.is_empty());

        self.curr_font_weight_names = self
            .curr_font_weights
            .iter()
            .map(|weight| &self.all_font_weights_vals_names_map[weight])
            .cloned()
            .collect::<Vec<_>>();

        if !self.curr_font_weights.contains(&self.config.font_weight) {
            self.config.font_weight = Weight::NORMAL.0;
        }

        if !self
            .curr_font_weights
            .contains(&self.config.bold_font_weight)
        {
            self.config.bold_font_weight = Weight::BOLD.0;
        }
    }

    fn settings(&self) -> Element<Message> {
        let app_theme_selected = match self.config.app_theme {
            AppTheme::Dark => 1,
            AppTheme::Light => 2,
            AppTheme::System => 0,
        };
        let dark_selected = self
            .theme_names
            .iter()
            .position(|theme_name| theme_name == &self.config.syntax_theme_dark);
        let light_selected = self
            .theme_names
            .iter()
            .position(|theme_name| theme_name == &self.config.syntax_theme_light);
        let font_selected = {
            let mut font_system = font_system().write().unwrap();
            let current_font_name = font_system.raw().db().family_name(&Family::Monospace);
            self.font_names
                .iter()
                .position(|font_name| font_name == current_font_name)
        };
        let font_size_selected = self
            .font_sizes
            .iter()
            .position(|font_size| font_size == &self.config.font_size);
        let font_stretch_selected = self
            .curr_font_stretches
            .iter()
            .position(|font_stretch| font_stretch == &self.config.typed_font_stretch());
        let font_weight_selected = self
            .curr_font_weights
            .iter()
            .position(|font_weight| font_weight == &self.config.font_weight);
        let bold_font_weight_selected = self
            .curr_font_weights
            .iter()
            .position(|font_weight| font_weight == &self.config.bold_font_weight);
        let zoom_step_selected = self
            .zoom_steps
            .iter()
            .position(|zoom_step| zoom_step == &self.config.font_size_zoom_step_mul_100);

        let advanced_font_settings = || {
            let section = widget::settings::view_section("")
                .add(
                    widget::settings::item::builder(fl!("default-font-stretch")).control(
                        widget::dropdown(
                            &self.curr_font_stretch_names,
                            font_stretch_selected,
                            |index| Message::DefaultFontStretch(index),
                        ),
                    ),
                )
                .add(
                    widget::settings::item::builder(fl!("default-font-weight")).control(
                        widget::dropdown(
                            &self.curr_font_weight_names,
                            font_weight_selected,
                            |index| Message::DefaultFontWeight(index),
                        ),
                    ),
                )
                .add(
                    widget::settings::item::builder(fl!("default-bold-font-weight")).control(
                        widget::dropdown(
                            &self.curr_font_weight_names,
                            bold_font_weight_selected,
                            |index| Message::DefaultBoldFontWeight(index),
                        ),
                    ),
                );

            let padding = Padding {
                top: 0.0,
                bottom: 0.0,
                left: 12.0,
                right: 12.0,
            };

            widget::container(section).padding(padding)
        };

        let mut settings_view = widget::settings::view_section(fl!("appearance"))
            .add(
                widget::settings::item::builder(fl!("theme")).control(widget::dropdown(
                    &self.app_themes,
                    Some(app_theme_selected),
                    move |index| {
                        Message::AppTheme(match index {
                            1 => AppTheme::Dark,
                            2 => AppTheme::Light,
                            _ => AppTheme::System,
                        })
                    },
                )),
            )
            .add(
                widget::settings::item::builder(fl!("syntax-dark")).control(widget::dropdown(
                    &self.theme_names,
                    dark_selected,
                    move |index| Message::SyntaxTheme(index, true),
                )),
            )
            .add(
                widget::settings::item::builder(fl!("syntax-light")).control(widget::dropdown(
                    &self.theme_names,
                    light_selected,
                    move |index| Message::SyntaxTheme(index, false),
                )),
            )
            .add(
                widget::settings::item::builder(fl!("default-font")).control(widget::dropdown(
                    &self.font_names,
                    font_selected,
                    |index| Message::DefaultFont(index),
                )),
            )
            .add(
                widget::settings::item::builder(fl!("advanced-font-settings")).toggler(
                    self.show_advanced_font_settings,
                    Message::ShowAdvancedFontSettings,
                ),
            );

        if self.show_advanced_font_settings {
            settings_view = settings_view.add(advanced_font_settings());
        }

        let settings_view = settings_view
            .add(
                widget::settings::item::builder(fl!("use-bright-bold"))
                    .toggler(self.config.use_bright_bold, Message::UseBrightBold),
            )
            .add(
                widget::settings::item::builder(fl!("default-font-size")).control(
                    widget::dropdown(&self.font_size_names, font_size_selected, |index| {
                        Message::DefaultFontSize(index)
                    }),
                ),
            )
            .add(
                widget::settings::item::builder(fl!("default-zoom-step")).control(
                    widget::dropdown(&self.zoom_step_names, zoom_step_selected, |index| {
                        Message::DefaultZoomStep(index)
                    }),
                ),
            )
            .add(
                widget::settings::item::builder(fl!("show-headerbar"))
                    .toggler(self.config.show_headerbar, Message::ShowHeaderBar),
            );

        let command_view = widget::settings::view_section("Command")
            .add(
                widget::settings::item::builder("Use a custom startup shell")
                    .toggler(self.config.use_default_shell, Message::UseDefaultShell),
            )
            .add(widget::settings::item::builder("Startup shell").control({
                let mut command_input = cosmic::widget::inline_input(&self.config.default_shell);
                if self.config.use_default_shell {
                    command_input = command_input.on_input(Message::DefaultShell)
                }
                command_input
            }));

        widget::settings::view_column(vec![settings_view.into(), command_view.into()]).into()
    }
}

/// Implement [`Application`] to integrate with COSMIC.
impl Application for App {
    /// Default async executor to use with the app.
    type Executor = executor::Default;

    /// Argument received
    type Flags = Flags;

    /// Message type specific to our [`App`].
    type Message = Message;

    /// The unique application ID to supply to the window manager.
    const APP_ID: &'static str = "com.system76.CosmicTerm";

    fn core(&self) -> &Core {
        &self.core
    }

    fn core_mut(&mut self) -> &mut Core {
        &mut self.core
    }

    /// Creates the application, and optionally emits command on initialize.
    fn init(mut core: Core, flags: Self::Flags) -> (Self, Command<Self::Message>) {
        //TODO: fix window resizing interfering with scrolling when not using content container
        //core.window.content_container = false;
        core.window.show_headerbar = flags.config.show_headerbar;

        // Update font name from config
        {
            let mut font_system = font_system().write().unwrap();
            font_system
                .raw()
                .db_mut()
                .set_monospace_family(&flags.config.font_name);
        }

        let app_themes = vec![fl!("match-desktop"), fl!("dark"), fl!("light")];

        let font_name_faces_map = {
            let mut font_name_faces_map = BTreeMap::<_, Vec<_>>::new();
            let mut font_system = font_system().write().unwrap();
            //TODO: do not repeat, used in Tab::new
            for face in font_system.raw().db().faces() {
                // only monospace fonts and weights that match named constants.
                let weight = face.weight.0;
                if face.monospaced && { 1..9 }.contains(&{ weight / 100 }) && weight % 100 == 0 {
                    //TODO: get localized name if possible
                    let font_name = face
                        .families
                        .get(0)
                        .map_or_else(|| face.post_script_name.to_string(), |x| x.0.to_string());
                    font_name_faces_map
                        .entry(font_name)
                        .or_default()
                        .push(face.clone());
                }
            }

            // only keep fonts that have both NORMAL and BOLD weights with both having
            // a `Stretch::Normal` face.
            // This is important for fallbacks.
            font_name_faces_map.retain(|_, v| {
                let has_normal = v
                    .iter()
                    .any(|face| face.weight == Weight::NORMAL && face.stretch == Stretch::Normal);
                let has_bold = v
                    .iter()
                    .any(|face| face.weight == Weight::BOLD && face.stretch == Stretch::Normal);
                has_normal && has_bold
            });
            font_name_faces_map
        };
        let font_names = font_name_faces_map.keys().cloned().collect();

        let mut font_size_names = Vec::new();
        let mut font_sizes = Vec::new();
        for font_size in 4..=32 {
            font_size_names.push(format!("{}px", font_size));
            font_sizes.push(font_size);
        }

        let mut all_font_weights_vals_names_map = BTreeMap::new();

        macro_rules! populate_font_weights {
            ($($weight:ident,)+) => {
                // all weights
                paste::paste!{
                    $(
                        all_font_weights_vals_names_map
                            .insert(Weight::$weight.0, stringify!([<$weight:camel>]).into());
                    )+
                }
            };
        }

        populate_font_weights! {
            THIN, EXTRA_LIGHT, LIGHT, NORMAL, MEDIUM,
            SEMIBOLD, BOLD, EXTRA_BOLD, BLACK,
        };

        let mut all_font_stretches_vals_names_map = BTreeMap::new();

        macro_rules! populate_font_stretches {
            ($($stretch:ident,)+) => {
                // all stretches
                $(
                    all_font_stretches_vals_names_map
                        .insert(Stretch::$stretch, stringify!($stretch).into());
                )+
            };
        }

        populate_font_stretches! {
            UltraCondensed, ExtraCondensed, Condensed, SemiCondensed,
            Normal, SemiExpanded, Expanded, ExtraExpanded, UltraExpanded,
        };

        let mut zoom_step_names = Vec::new();
        let mut zoom_steps = Vec::new();
        for zoom_step in [25, 50, 75, 100, 150, 200] {
            zoom_step_names.push(format!("{}px", f32::from(zoom_step) / 100.0));
            zoom_steps.push(zoom_step);
        }

        let themes = terminal_theme::terminal_themes();
        let mut theme_names: Vec<_> = themes.keys().map(|x| x.clone()).collect();
        theme_names.sort();

        let mut app = App {
            core,
            tab_model: segmented_button::ModelBuilder::default().build(),
            config_handler: flags.config_handler,
            config: flags.config,
            app_themes,
            font_names,
            font_size_names,
            font_sizes,
            font_name_faces_map,
            all_font_weights_vals_names_map,
            all_font_stretches_vals_names_map,
            curr_font_weight_names: Vec::new(),
            curr_font_weights: Vec::new(),
            curr_font_stretch_names: Vec::new(),
            curr_font_stretches: Vec::new(),
            zoom_adj: 0,
            zoom_step_names,
            zoom_steps,
            theme_names,
            themes,
            context_page: ContextPage::Settings,
            term_config: flags.term_config,
            term_event_tx_opt: None,
            show_advanced_font_settings: false,
        };

        app.set_curr_font_weights_and_stretches();
        let command = app.update_title();

        (app, command)
    }

    /// Handle application events here.
    fn update(&mut self, message: Self::Message) -> Command<Self::Message> {
        match message {
            Message::DefaultShell(shell) => {
                self.config.default_shell = shell;
                return self.save_config();
            }
            Message::UseDefaultShell(use_shell) => {
                self.config.use_default_shell = use_shell;
                return self.save_config();
            }
            Message::AppTheme(app_theme) => {
                self.config.app_theme = app_theme;
                return self.save_config();
            }
            Message::Config(config) => {
                if config != self.config {
                    log::info!("update config");
                    //TODO: update syntax theme by clearing tabs, only if needed
                    self.config = config;
                    return self.update_config();
                }
            }
            Message::Copy(entity_opt) => {
                let entity = entity_opt.unwrap_or_else(|| self.tab_model.active());
                if let Some(terminal) = self.tab_model.data::<Mutex<Terminal>>(entity) {
                    let terminal = terminal.lock().unwrap();
                    let term = terminal.term.lock();
                    if let Some(text) = term.selection_to_string() {
                        return clipboard::write(text);
                    }
                }
            }
            Message::DefaultFont(index) => {
                match self.font_names.get(index) {
                    Some(font_name) => {
                        if font_name != &self.config.font_name {
                            // Update font name from config
                            {
                                let mut font_system = font_system().write().unwrap();
                                font_system.raw().db_mut().set_monospace_family(font_name);
                            }

                            let entities: Vec<_> = self.tab_model.iter().collect();
                            for entity in entities {
                                if let Some(terminal) =
                                    self.tab_model.data::<Mutex<Terminal>>(entity)
                                {
                                    let mut terminal = terminal.lock().unwrap();
                                    terminal.update_cell_size();
                                }
                            }

                            self.config.font_name = font_name.to_string();
                            self.set_curr_font_weights_and_stretches();

                            return self.save_config();
                        }
                    }
                    None => {
                        log::warn!("failed to find font with index {}", index);
                    }
                }
            }
            Message::DefaultFontSize(index) => match self.font_sizes.get(index) {
                Some(font_size) => {
                    self.config.font_size = *font_size;
                    self.zoom_adj = 0; // reset zoom
                    return self.save_config();
                }
                None => {
                    log::warn!("failed to find font with index {}", index);
                }
            },
            Message::DefaultFontStretch(index) => match self.curr_font_stretches.get(index) {
                Some(font_stretch) => {
                    self.config.font_stretch = font_stretch.to_number();
                    self.set_curr_font_weights_and_stretches();
                    return self.save_config();
                }
                None => {
                    log::warn!("failed to find font weight with index {}", index);
                }
            },
            Message::DefaultFontWeight(index) => match self.curr_font_weights.get(index) {
                Some(font_weight) => {
                    self.config.font_weight = *font_weight;
                    return self.save_config();
                }
                None => {
                    log::warn!("failed to find font weight with index {}", index);
                }
            },
            Message::DefaultBoldFontWeight(index) => match self.curr_font_weights.get(index) {
                Some(font_weight) => {
                    self.config.bold_font_weight = *font_weight;
                    return self.save_config();
                }
                None => {
                    log::warn!("failed to find bold font weight with index {}", index);
                }
            },
            Message::DefaultZoomStep(index) => match self.zoom_steps.get(index) {
                Some(zoom_step) => {
                    self.config.font_size_zoom_step_mul_100 = *zoom_step;
                    self.zoom_adj = 0; // reset zoom
                    return self.save_config();
                }
                None => {
                    log::warn!("failed to find zoom step with index {}", index);
                }
            },
            Message::Paste(entity_opt) => {
                return clipboard::read(move |value_opt| match value_opt {
                    Some(value) => message::app(Message::PasteValue(entity_opt, value)),
                    None => message::none(),
                });
            }
            Message::PasteValue(entity_opt, value) => {
                let entity = entity_opt.unwrap_or_else(|| self.tab_model.active());
                if let Some(terminal) = self.tab_model.data::<Mutex<Terminal>>(entity) {
                    let terminal = terminal.lock().unwrap();
                    terminal.paste(value);
                }
            }
            Message::SelectAll(entity_opt) => {
                let entity = entity_opt.unwrap_or_else(|| self.tab_model.active());
                if let Some(terminal) = self.tab_model.data::<Mutex<Terminal>>(entity) {
                    let mut terminal = terminal.lock().unwrap();
                    terminal.select_all();
                }
            }
            Message::ShowHeaderBar(show_headerbar) => {
                if show_headerbar != self.config.show_headerbar {
                    self.config.show_headerbar = show_headerbar;
                    return self.save_config();
                }
            }
            Message::UseBrightBold(use_bright_bold) => {
                if use_bright_bold != self.config.use_bright_bold {
                    self.config.use_bright_bold = use_bright_bold;
                    return self.save_config();
                }
            }
            Message::SystemThemeModeChange(_theme_mode) => {
                return self.update_config();
            }
            Message::SyntaxTheme(index, dark) => match self.theme_names.get(index) {
                Some(theme_name) => {
                    if dark {
                        self.config.syntax_theme_dark = theme_name.to_string();
                    } else {
                        self.config.syntax_theme_light = theme_name.to_string();
                    }
                    return self.save_config();
                }
                None => {
                    log::warn!("failed to find syntax theme with index {}", index);
                }
            },
            Message::TabActivate(entity) => {
                self.tab_model.activate(entity);
                return self.update_title();
            }
            Message::TabClose(entity_opt) => {
                let entity = entity_opt.unwrap_or_else(|| self.tab_model.active());

                // Activate closest item
                if let Some(position) = self.tab_model.position(entity) {
                    if position > 0 {
                        self.tab_model.activate_position(position - 1);
                    } else {
                        self.tab_model.activate_position(position + 1);
                    }
                }

                // Remove item
                self.tab_model.remove(entity);

                // If that was the last tab, close window
                if self.tab_model.iter().next().is_none() {
                    return window::close(window::Id::MAIN);
                }

                return self.update_title();
            }
            Message::TabContextAction(entity, action) => {
                match self.tab_model.data::<Mutex<Terminal>>(entity) {
                    Some(terminal) => {
                        // Close context menu
                        {
                            let mut terminal = terminal.lock().unwrap();
                            terminal.context_menu = None;
                        }
                        // Run action's message
                        return self.update(action.message(entity));
                    }
                    _ => {}
                }
            }
            Message::TabContextMenu(entity, position_opt) => {
                match self.tab_model.data::<Mutex<Terminal>>(entity) {
                    Some(terminal) => {
                        // Update context menu position
                        let mut terminal = terminal.lock().unwrap();
                        terminal.context_menu = position_opt;
                    }
                    _ => {}
                }
            }
            Message::TabNew => match &self.term_event_tx_opt {
                Some(term_event_tx) => match self.themes.get(self.config.syntax_theme()) {
                    Some(colors) => {
                        let entity = self
                            .tab_model
                            .insert()
                            .text("New Terminal")
                            .closable()
                            .activate()
                            .id();
                        let mut terminal = Terminal::new(
                            entity,
                            term_event_tx.clone(),
                            self.term_config.clone(),
                            &self.config,
                            colors.clone(),
                            &self.config,
                        );
                        terminal.set_config(&self.config, &self.themes, self.zoom_adj);
                        self.tab_model
                            .data_set::<Mutex<Terminal>>(entity, Mutex::new(terminal));
                    }
                    None => {
                        log::error!(
                            "failed to find terminal theme {:?}",
                            self.config.syntax_theme()
                        );
                        //TODO: fall back to known good theme
                    }
                },
                None => {
                    log::warn!("tried to create new tab before having event channel");
                }
            },
            Message::TermEvent(entity, event) => match event {
                TermEvent::Bell => {
                    //TODO: audible or visible bell options?
                }
                TermEvent::ColorRequest(index, f) => {
                    if let Some(terminal) = self.tab_model.data::<Mutex<Terminal>>(entity) {
                        let terminal = terminal.lock().unwrap();
                        let rgb = terminal.colors()[index].unwrap_or_default();
                        let text = f(rgb);
                        terminal.input_no_scroll(text.into_bytes());
                    }
                }
                TermEvent::Exit => {
                    return self.update(Message::TabClose(Some(entity)));
                }
                TermEvent::PtyWrite(text) => {
                    if let Some(terminal) = self.tab_model.data::<Mutex<Terminal>>(entity) {
                        let terminal = terminal.lock().unwrap();
                        terminal.input_no_scroll(text.into_bytes());
                    }
                }
                TermEvent::ResetTitle => {
                    self.tab_model.text_set(entity, "New Terminal");
                    return self.update_title();
                }
                TermEvent::TextAreaSizeRequest(f) => {
                    if let Some(terminal) = self.tab_model.data::<Mutex<Terminal>>(entity) {
                        let terminal = terminal.lock().unwrap();
                        let text = f(terminal.size().into());
                        terminal.input_no_scroll(text.into_bytes());
                    }
                }
                TermEvent::Title(title) => {
                    self.tab_model.text_set(entity, title);
                    return self.update_title();
                }
                TermEvent::MouseCursorDirty | TermEvent::Wakeup => {
                    if let Some(terminal) = self.tab_model.data::<Mutex<Terminal>>(entity) {
                        let mut terminal = terminal.lock().unwrap();
                        terminal.needs_update = true;
                    }
                }
                _ => {
                    log::warn!("TODO: {:?}", event);
                }
            },
            Message::TermEventTx(term_event_tx) => {
                self.term_event_tx_opt = Some(term_event_tx);
            }
            Message::Todo(todo) => {
                log::warn!("TODO: {}", todo);
            }
            Message::ToggleContextPage(context_page) => {
                if self.context_page == context_page {
                    self.core.window.show_context = !self.core.window.show_context;
                } else {
                    self.context_page = context_page;
                    self.core.window.show_context = true;
                }
                self.set_context_title(context_page.title());
            }
            Message::ShowAdvancedFontSettings(show) => {
                self.show_advanced_font_settings = show;
            }
            Message::WindowClose => {
                return window::close(window::Id::MAIN);
            }
            Message::WindowNew => match env::current_exe() {
                Ok(exe) => match process::Command::new(&exe).spawn() {
                    Ok(_child) => {}
                    Err(err) => {
                        log::error!("failed to execute {:?}: {}", exe, err);
                    }
                },
                Err(err) => {
                    log::error!("failed to get current executable path: {}", err);
                }
            },
            Message::ZoomIn => {
                self.zoom_adj = self.zoom_adj.saturating_add(1);
                return self.save_config();
            }
            Message::ZoomOut => {
                self.zoom_adj = self.zoom_adj.saturating_sub(1);
                return self.save_config();
            }
            Message::ZoomReset => {
                self.zoom_adj = 0;
                return self.save_config();
            }
        }

        Command::none()
    }

    fn context_drawer(&self) -> Option<Element<Message>> {
        if !self.core.window.show_context {
            return None;
        }

        Some(match self.context_page {
            ContextPage::Settings => self.settings(),
        })
    }

    fn header_start(&self) -> Vec<Element<Self::Message>> {
        vec![menu_bar().into()]
    }

    /// Creates a view after each update.
    fn view(&self) -> Element<Self::Message> {
        let cosmic_theme::Spacing { space_xxs, .. } = self.core().system_theme().cosmic().spacing;

        let mut tab_column = widget::column::with_capacity(1);

        if self.tab_model.iter().count() > 1 {
            tab_column = tab_column.push(
                widget::container(
                    widget::view_switcher::horizontal(&self.tab_model)
                        .button_height(32)
                        .button_spacing(space_xxs)
                        .on_activate(Message::TabActivate)
                        .on_close(|entity| Message::TabClose(Some(entity))),
                )
                .style(style::Container::Background)
                .width(Length::Fill),
            );
        }

        let entity = self.tab_model.active();
        match self.tab_model.data::<Mutex<Terminal>>(entity) {
            Some(terminal) => {
                let terminal_box = terminal_box(terminal).on_context_menu(move |position_opt| {
                    Message::TabContextMenu(entity, position_opt)
                });

                let context_menu = {
                    let terminal = terminal.lock().unwrap();
                    terminal.context_menu
                };

                let tab_element: Element<'_, Message> = match context_menu {
                    Some(position) => widget::popover(
                        terminal_box.context_menu(position),
                        menu::context_menu(&self.config, entity),
                    )
                    .position(position)
                    .into(),
                    None => terminal_box.into(),
                };
                tab_column = tab_column.push(tab_element);
            }
            None => {
                //TODO
            }
        }

        let content: Element<_> = tab_column.into();

        // Uncomment to debug layout:
        //content.explain(cosmic::iced::Color::WHITE)
        content
    }

    fn subscription(&self) -> Subscription<Self::Message> {
        struct ConfigSubscription;
        struct TerminalEventSubscription;
        struct ThemeSubscription;

        Subscription::batch([
            event::listen_with(|event, _status| match event {
                Event::Keyboard(KeyEvent::KeyPressed {
                    key_code: KeyCode::A,
                    modifiers,
                }) => {
                    if modifiers == Modifiers::CTRL | Modifiers::SHIFT {
                        Some(Message::SelectAll(None))
                    } else {
                        None
                    }
                }
                Event::Keyboard(KeyEvent::KeyPressed {
                    key_code: KeyCode::C,
                    modifiers,
                }) => {
                    if modifiers == Modifiers::CTRL | Modifiers::SHIFT {
                        Some(Message::Copy(None))
                    } else {
                        None
                    }
                }
                Event::Keyboard(KeyEvent::KeyPressed {
                    key_code: KeyCode::T,
                    modifiers,
                }) => {
                    if modifiers == Modifiers::CTRL | Modifiers::SHIFT {
                        Some(Message::TabNew)
                    } else {
                        None
                    }
                }
                Event::Keyboard(KeyEvent::KeyPressed {
                    key_code: KeyCode::V,
                    modifiers,
                }) => {
                    if modifiers == Modifiers::CTRL | Modifiers::SHIFT {
                        Some(Message::Paste(None))
                    } else {
                        None
                    }
                }
                Event::Keyboard(KeyEvent::KeyPressed {
                    key_code: KeyCode::Equals,
                    modifiers,
                }) => {
                    if modifiers == Modifiers::CTRL {
                        Some(Message::ZoomIn)
                    } else {
                        None
                    }
                }
                Event::Keyboard(KeyEvent::KeyPressed {
                    key_code: KeyCode::Minus,
                    modifiers,
                }) => {
                    if modifiers == Modifiers::CTRL {
                        Some(Message::ZoomOut)
                    } else {
                        None
                    }
                }
                Event::Keyboard(KeyEvent::KeyPressed {
                    key_code: KeyCode::Key0,
                    modifiers,
                }) => {
                    if modifiers == Modifiers::CTRL {
                        Some(Message::ZoomReset)
                    } else {
                        None
                    }
                }
                _ => None,
            }),
            subscription::channel(
                TypeId::of::<TerminalEventSubscription>(),
                100,
                |mut output| async move {
                    let (event_tx, mut event_rx) = mpsc::channel(100);
                    output.send(Message::TermEventTx(event_tx)).await.unwrap();

                    // Avoid creating two tabs at startup
                    tokio::time::sleep(Duration::from_millis(50)).await;

                    // Create first terminal tab
                    output.send(Message::TabNew).await.unwrap();

                    while let Some((entity, event)) = event_rx.recv().await {
                        output
                            .send(Message::TermEvent(entity, event))
                            .await
                            .unwrap();
                    }

                    panic!("terminal event channel closed");
                },
            ),
            cosmic_config::config_subscription(
                TypeId::of::<ConfigSubscription>(),
                Self::APP_ID.into(),
                CONFIG_VERSION,
            )
            .map(|(_, res)| match res {
                Ok(config) => Message::Config(config),
                Err((errs, config)) => {
                    log::info!("errors loading config: {:?}", errs);
                    Message::Config(config)
                }
            }),
            cosmic_config::config_subscription::<_, cosmic_theme::ThemeMode>(
                TypeId::of::<ThemeSubscription>(),
                cosmic_theme::THEME_MODE_ID.into(),
                cosmic_theme::ThemeMode::version(),
            )
            .map(|(_, u)| match u {
                Ok(t) => Message::SystemThemeModeChange(t),
                Err((errs, t)) => {
                    log::info!("errors loading theme mode: {:?}", errs);
                    Message::SystemThemeModeChange(t)
                }
            }),
        ])
    }
}<|MERGE_RESOLUTION|>--- conflicted
+++ resolved
@@ -26,10 +26,7 @@
     collections::{BTreeMap, BTreeSet, HashMap},
     env, process,
     sync::Mutex,
-<<<<<<< HEAD
-=======
     time::Duration,
->>>>>>> 8766819e
 };
 use tokio::sync::mpsc;
 
