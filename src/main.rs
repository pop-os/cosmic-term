--- conflicted
+++ resolved
@@ -239,11 +239,8 @@
     term_event_tx_opt: Option<mpsc::Sender<(segmented_button::Entity, TermEvent)>>,
     term_config: TermConfig,
     show_advanced_font_settings: bool,
-<<<<<<< HEAD
     terminal_launch_error: Option<String>,
-=======
     modifiers: Modifiers,
->>>>>>> 679e7ee4
 }
 
 impl App {
@@ -695,11 +692,10 @@
             term_config: flags.term_config,
             term_event_tx_opt: None,
             show_advanced_font_settings: false,
-<<<<<<< HEAD
+
             terminal_launch_error: None,
-=======
+
             modifiers: Modifiers::empty(),
->>>>>>> 679e7ee4
         };
 
         app.set_curr_font_weights_and_stretches();
