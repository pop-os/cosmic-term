[package]
name = "cosmic-term"
version = "0.1.0"
authors = ["Jeremy Soller <jeremy@system76.com>"]
edition = "2021"
license = "GPL-3.0-only"
rust-version = "1.80"

[build-dependencies]
vergen = { version = "8", features = ["git", "gitcl"] }

[dependencies]
alacritty_terminal = { git = "https://github.com/alacritty/alacritty", rev = "cacdb5bb3b72bad2c729227537979d95af75978f" }
env_logger = "0.11"
hex_color = { version = "3", features = ["serde"] }
indexmap = "2"
<<<<<<< HEAD
lazy_static = "1"
=======
#TODO: for repeat_n, which is in std in 1.82
itertools = "0.14"
>>>>>>> 97027e69
log = "0.4"
open = "5.3.2"
palette = { version = "0.7", features = ["serde"] }
paste = "1.0"
ron = "0.8"
serde = { version = "1", features = ["serde_derive"] }
shlex = "1"
tokio = { version = "1", features = ["sync"] }
# CLI arguments
clap_lex = "0.7"
# Internationalization
i18n-embed = { version = "0.15", features = [
    "fluent-system",
    "desktop-requester",
] }
i18n-embed-fl = "0.9"
icu_collator = "1.5"
icu_provider = { version = "1.5", features = ["sync"] }
rust-embed = "8"
url = "2.5"
# TODO: required by 1.80
home = "=0.5.9"

[dependencies.cosmic-files]
git = "https://github.com/pop-os/cosmic-files.git"
default-features = false

[dependencies.cosmic-text]
git = "https://github.com/pop-os/cosmic-text.git"
features = ["monospace_fallback", "shape-run-cache"]

[dependencies.libcosmic]
git = "https://github.com/pop-os/libcosmic.git"
default-features = false
#TODO: a11y feature crashes file chooser dialog
features = ["multi-window", "tokio", "winit", "surface-message"]

[target.'cfg(unix)'.dependencies]
fork = "0.2"

[features]
default = ["wgpu", "wayland"]
wgpu = ["libcosmic/wgpu", "cosmic-files/wgpu"]
wayland = ["libcosmic/wayland", "cosmic-files/wayland"]

[profile.release-with-debug]
inherits = "release"
debug = true
[patch.crates-io]
# https://github.com/smol-rs/polling/pull/235
polling = { git = "https://github.com/jackpot51/polling.git", branch = "master" }
xdg-mime = { git = "https://github.com/ellieplayswow/xdg-mime-rs", branch = "feature/get-same-as" }

# [patch.'https://github.com/pop-os/libcosmic']
# libcosmic = { path = "../libcosmic" }
# cosmic-config = { path = "../libcosmic/cosmic-config" }
# cosmic-theme = { path = "../libcosmic/cosmic-theme" }<|MERGE_RESOLUTION|>--- conflicted
+++ resolved
@@ -14,12 +14,6 @@
 env_logger = "0.11"
 hex_color = { version = "3", features = ["serde"] }
 indexmap = "2"
-<<<<<<< HEAD
-lazy_static = "1"
-=======
-#TODO: for repeat_n, which is in std in 1.82
-itertools = "0.14"
->>>>>>> 97027e69
 log = "0.4"
 open = "5.3.2"
 palette = { version = "0.7", features = ["serde"] }
