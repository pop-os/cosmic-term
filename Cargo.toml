[package]
name = "cosmic-term"
version = "0.1.0"
edition = "2021"

# See more keys and their definitions at https://doc.rust-lang.org/cargo/reference/manifest.html

[dependencies]
alacritty_terminal = "0.20"
env_logger = "0.10"
lazy_static = "1"
log = "0.4"
serde = { version = "1", features = ["serde_derive"] }
tokio = { version = "1", features = ["sync"] }
# Internationalization
i18n-embed = { version = "0.13", features = ["fluent-system", "desktop-requester"] }
i18n-embed-fl = "0.6"
rust-embed = "6"
paste = "1.0"
<<<<<<< HEAD
shlex = "1.2.0"
=======
palette = "0.7"
>>>>>>> 5159b130

[dependencies.cosmic-text]
git = "https://github.com/pop-os/cosmic-text.git"
branch = "refactor"

[dependencies.libcosmic]
git = "https://github.com/pop-os/libcosmic.git"
default-features = false
features = ["tokio", "winit"]
#path = "../libcosmic"

[features]
default = ["wgpu"]
wgpu = ["libcosmic/wgpu"]

[patch.crates-io]
# https://github.com/rust-lang/libc/pull/3512
libc = { git = "https://gitlab.redox-os.org/redox-os/liblibc.git", branch = "redox_0.2.151" }
smithay-client-toolkit = { git = "https://github.com/pop-os/client-toolkit", branch = "wayland-resize" }

[profile.release-with-debug]
inherits = "release"
debug = true

[target.'cfg(unix)'.dependencies]
fork = "0.1"<|MERGE_RESOLUTION|>--- conflicted
+++ resolved
@@ -17,11 +17,8 @@
 i18n-embed-fl = "0.6"
 rust-embed = "6"
 paste = "1.0"
-<<<<<<< HEAD
 shlex = "1.2.0"
-=======
 palette = "0.7"
->>>>>>> 5159b130
 
 [dependencies.cosmic-text]
 git = "https://github.com/pop-os/cosmic-text.git"
